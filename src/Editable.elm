--- conflicted
+++ resolved
@@ -13,15 +13,9 @@
 
 {-| Editable represents a value that can be read-only or editable.
 `ReadOnly a` holds the locked value and `Editable a a` holds both the old and the newly modified value.
-<<<<<<< HEAD
 
 @docs Editable, cancel, edit, map, save, update, value, isDirty, isDirtyWith
 
-=======
-
-@docs Editable, cancel, edit, map, save, update, value
-
->>>>>>> 2c9e941f
 -}
 
 
